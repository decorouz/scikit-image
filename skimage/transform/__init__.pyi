--- conflicted
+++ resolved
@@ -82,11 +82,6 @@
     pyramid_reduce,
     pyramid_expand,
     pyramid_gaussian,
-<<<<<<< HEAD
-    pyramid_laplacian
-)
-from ._thin_plate_splines import TpsTransform, tps_warp
-=======
     pyramid_laplacian,
 )
->>>>>>> 824189f8
+from ._thin_plate_splines import TpsTransform, tps_warp